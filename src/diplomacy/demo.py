from __future__ import annotations

import random
from pathlib import Path
from typing import Callable, Dict, Iterable, List, Optional, Tuple

from .adjudication import Adjudicator, Resolution
from .agents import (
    Agent,
    ObservationBestResponseAgent,
    RandomAgent,
    SampledBestResponsePolicy,
)
from .maps import (
    cooperative_attack_initial_state,
    demo_state_mesh,
    fleet_coast_demo_state,
    standard_initial_state,
)
from .agents.sl_agent import DeepMindSlAgent, BaselineNegotiatorAgent
from .orders import hold, move, support_hold, support_move
from .simulation import run_rounds_with_agents
from .state import GameState
from .types import Order, Power, Unit, describe_order
from .viz.mesh import interactive_visualize_state_mesh, visualize_state


def simulate_two_power_cooperation() -> Dict[str, Tuple[GameState, Resolution, List[Order]]]:
    """Compare outcomes with and without coordinated support."""

    scenarios: Dict[str, Tuple[GameState, Resolution, List[Order]]] = {}

    def run_case(order_builder: Callable[[GameState], List[Order]], label: str) -> None:
        state = cooperative_attack_initial_state()
        orders = order_builder(state)
        next_state, resolution = Adjudicator(state).resolve(orders)
        scenarios[label] = (next_state, resolution, orders)

    def solo_attack(state: GameState) -> List[Order]:
        attacker = state.units["A"]
        ally = state.units["B"]
        defender = state.units["C"]
        return [
            move(attacker, "C"),
            hold(ally),
            hold(defender),
        ]

    def supported_attack(state: GameState) -> List[Order]:
        attacker = state.units["A"]
        supporter = state.units["B"]
        defender = state.units["C"]
        return [
            move(attacker, "C"),
            support_move(supporter, "A", "C"),
            hold(defender),
        ]

    run_case(solo_attack, "solo_attack")
    run_case(supported_attack, "supported_attack")

    return scenarios


def simulate_fleet_coast_movements() -> Dict[str, Tuple[GameState, Resolution, List[Order]]]:
    """Demonstrate movement validation for armies vs fleets on mixed terrain."""

    scenarios: Dict[str, Tuple[GameState, Resolution, List[Order]]] = {}

    def run_case(order_builder: Callable[[GameState], List[Order]], label: str) -> None:
        state = fleet_coast_demo_state()
        orders = order_builder(state)
        next_state, resolution = Adjudicator(state).resolve(orders)
        scenarios[label] = (next_state, resolution, orders)

    def illegal_orders(state: GameState) -> List[Order]:
        units = state.units
        return [
            move(units["Highlands"], "AzureSea"),  # army attempting to enter sea
            move(units["AlbionBay"], "Highlands"),  # fleet attempting to enter land
            move(units["RedKeep"], "AzureSea"),  # army attempting to sail
            move(units["OpenOcean"], "RedKeep"),  # fleet attempting to landlocked province
        ]

    def terrain_compliant_orders(state: GameState) -> List[Order]:
        units = state.units
        return [
            move(units["Highlands"], "Cliffhaven"),
            move(units["AlbionBay"], "AzureSea"),
            hold(units["RedKeep"]),
            hold(units["OpenOcean"]),
        ]

    run_case(illegal_orders, "illegal_orders")
    run_case(terrain_compliant_orders, "terrain_compliant_orders")

    return scenarios


def _format_orders_with_actions(orders: Iterable[Order]) -> List[str]:
    order_list = list(orders)
    if not order_list:
        return ["  (no orders issued)"]

    order_lines = [f"  * {order}" for order in order_list]
    descriptions = [describe_order(order) for order in order_list]
    max_line = max(len(text) for text in order_lines)
    header_order = "Order"
    header_action = "Action"
    formatted: List[str] = []
    formatted.append(f"  {header_order}".ljust(max_line) + f" | {header_action}")
    formatted.append(f"{'-' * max_line}-+-{'-' * len(header_action)}")
    for line, description in zip(order_lines, descriptions):
        formatted.append(f"{line.ljust(max_line)} | {description}")
    return formatted


def print_two_power_cooperation_report() -> None:
    initial_state = cooperative_attack_initial_state()
    print("=== Cooperative attack scenario ===")
    print("Initial unit placement:")
    for loc in sorted(initial_state.units):
        unit = initial_state.units[loc]
        sc_flag = " (SC)" if initial_state.board[loc].is_supply_center else ""
        print(f"  - {unit.power} unit in {loc}{sc_flag}")

    outcomes = simulate_two_power_cooperation()
    for label in ("solo_attack", "supported_attack"):
        next_state, resolution, orders = outcomes[label]
        print(f"\nScenario: {label.replace('_', ' ').title()}")
        print("Orders issued:")
        for line in _format_orders_with_actions(orders):
            print(line)
        succeeded = sorted(str(o) for o in resolution.succeeded)
        failed = sorted(str(o) for o in resolution.failed)
        dislodged = sorted(resolution.dislodged)
        print("Succeeded orders:")
        for text in succeeded:
            print(f"    {text}")
        print("Failed orders:")
        for text in failed:
            print(f"    {text}")
        print(f"Dislodged provinces: {dislodged if dislodged else 'None'}")
        occupying = {loc: unit.power for loc, unit in sorted(next_state.units.items())}
        print("Post-resolution occupants:")
        for loc, power in occupying.items():
            print(f"  - {loc}: {power}")


def print_fleet_coast_demo_report() -> None:
    initial_state = fleet_coast_demo_state()
    print("=== Fleet and Coast Movement Scenario ===")
    print("Initial terrain and occupants:")
    for loc in sorted(initial_state.board):
        province = initial_state.board[loc]
        unit = initial_state.units.get(loc)
        terrain = province.province_type.name.title()
        sc_flag = " (SC)" if province.is_supply_center else ""
        if unit:
            unit_desc = f"{unit.power} {unit.unit_type.name.title()}"
        else:
            unit_desc = "Unoccupied"
        print(f"  - {loc}: {terrain}{sc_flag} -> {unit_desc}")

    print("\nLegal moves from initial state:")
    for loc, unit in sorted(initial_state.units.items()):
        moves = sorted(initial_state.legal_moves_from(loc))
        move_text = ", ".join(moves) if moves else "(none)"
        print(f"  * {unit.power} {unit.unit_type.name.title()} in {loc}: {move_text}")

    outcomes = simulate_fleet_coast_movements()
    for label in ("illegal_orders", "terrain_compliant_orders"):
        next_state, resolution, orders = outcomes[label]
        print(f"\nScenario: {label.replace('_', ' ').title()}")
        print("Orders issued:")
        for line in _format_orders_with_actions(orders):
            print(line)
        print("Succeeded orders:")
        for text in sorted(str(o) for o in resolution.succeeded):
            print(f"    {text}")
        print("Failed orders:")
        for text in sorted(str(o) for o in resolution.failed):
            print(f"    {text}")
        print("Post-resolution occupants:")
        for loc, unit in sorted(next_state.units.items()):
            print(f"  - {loc}: {unit.power} {unit.unit_type.name.title()}")


def print_standard_board_demo() -> None:
    """Quick inspection helper for the emerging standard Diplomacy board."""

    state = standard_initial_state()
    print("=== Standard Map (Work in Progress) ===")
    print(f"Provinces defined: {len(state.board)}")
    print(f"Units placed: {len(state.units)}")
    for name in sorted(state.board):
        province = state.board[name]
        terrain = province.province_type.name.title()
        sc_flag = "Yes" if province.is_supply_center else "No"
        home = str(province.home_power) if province.home_power is not None else "-"
        neighbors = ", ".join(sorted(province.neighbors)) if province.neighbors else "(none yet)"
        print(f"\n{name}")
        print(f"  Terrain: {terrain}")
        print(f"  Supply Center: {sc_flag}")
        print(f"  Home Power: {home}")
        print(f"  Neighbors: {neighbors}")

    if not state.units:
        print("\n(No starting units added yet.)")


def visualize_fleet_coast_demo() -> None:
    """Interactive visualization for the fleet/coast terrain demo."""

    scenarios = simulate_fleet_coast_movements()
    initial_state = fleet_coast_demo_state()

    states: List[GameState] = [initial_state]
    titles: List[str] = ["Initial Fleet/Coast Demo Map"]

    illegal_state, _, _ = scenarios["illegal_orders"]
    states.append(illegal_state)
    titles.append("After Illegal Orders (all rejected)")

    legal_state, _, _ = scenarios["terrain_compliant_orders"]
    states.append(legal_state)
    titles.append("After Terrain-Compliant Orders")

    interactive_visualize_state_mesh(states, titles)


def visualize_standard_board() -> None:
    """Visualize the current standard Diplomacy map (requires matplotlib/networkx)."""

    state = standard_initial_state()
    visualize_state(state, title="Standard Diplomacy Map (Work in Progress)")


def interactive_visualize_standard_board() -> None:
    """Interactive view of the current standard Diplomacy map."""

    state = standard_initial_state()
    interactive_visualize_state_mesh(
        [state],
        ["Standard Diplomacy Map (Work in Progress)"],
    )


def run_standard_board_with_random_england(
    rounds: int = 5,
    *,
    seed: Optional[int] = None,
    hold_probability: float = 0.2,
) -> None:
    """Run a short simulation with England driven by a random agent on the standard board."""

    state = standard_initial_state()
    agent_seed = random.Random(seed).randint(0, 2**32 - 1)
    england_agent = RandomAgent(
        Power("England"),
        hold_probability=hold_probability,
        rng=random.Random(agent_seed),
    )

    agents: Dict[Power, Agent] = {Power("England"): england_agent}

    states, titles, orders_history = run_rounds_with_agents(
        state,
        agents,
        rounds,
        title_prefix="Standard Board After Round {round}",
        stop_on_winner=False,
    )

    for round_index, orders in enumerate(orders_history, start=1):
        print(f"\nRound {round_index} orders (England):")
        for line in _format_orders_with_actions(orders):
            print(line)

    interactive_visualize_state_mesh(states, titles)


def run_standard_board_with_random_agents(
    rounds: int = 1000,
    visualize: bool = False,
    *,
    seed: Optional[int] = None,
    hold_probability: float = 0.2,
    stop_on_winner: bool = True,
    policy_power: Optional[Power] = Power("France"),
) -> None:
    """Run the standard board with one policy-driven power and the rest random.

    Args:
        rounds: Number of movement rounds to simulate.
        visualize: Whether to open the visualization mesh at the end.
        seed: Optional PRNG seed for reproducibility.
        hold_probability: Probability a random agent holds instead of acting.
        stop_on_winner: Stop early when a winner is detected.
        policy_power: Power to control via ``ObservationBestResponseAgent``;
            set to ``None`` to make every power random.
    """

    state = standard_initial_state()
    base_rng = random.Random(seed)

    agents: Dict[Power, Agent] = {}
    for power in sorted(state.powers, key=str):
        agent_seed = base_rng.randint(0, 2**32 - 1)
        if policy_power is not None and power == policy_power:
            policy_rng = random.Random(agent_seed)
            policy = SampledBestResponsePolicy(rng=policy_rng)
            agents[power] = ObservationBestResponseAgent(power, policy=policy)
        else:
            agents[power] = RandomAgent(
                power,
                hold_probability=hold_probability,
                rng=random.Random(agent_seed),
            )

    states, titles, orders_history = run_rounds_with_agents(
        state,
        agents,
        rounds,
        title_prefix="Standard Board After Round {round}",
        stop_on_winner=stop_on_winner,
    )

    for round_index, orders in enumerate(orders_history, start=1):
        print(f"\nRound {round_index} orders:")
        for line in _format_orders_with_actions(orders):
            print(line)

    winner = states[-1].winner
    if winner is not None:
        print(f"\nWinner detected: {winner} controls a majority of supply centers.")
    elif stop_on_winner:
        print("\nNo winner within the configured round limit.")

    if visualize:
        interactive_visualize_state_mesh(states, titles)


def run_standard_board_with_deepmind_turkey(
    *,
    weights_path: str | Path,
    rounds: int = 100,
    visualize: bool = False,
    seed: Optional[int] = None,
    hold_probability: float = 0.2,
    stop_on_winner: bool = True,
    temperature: float = 0.2,
) -> None:
    """Run the standard board demo with Turkey controlled by DeepMind's SL agent.

    Args:
        weights_path: Filesystem path to ``sl_params.npz`` from the public release.
        rounds: Maximum number of movement rounds to simulate.
        visualize: Whether to open the visualization mesh at the end of the run.
        seed: Optional PRNG seed shared across all agents for reproducibility.
        hold_probability: Probability a random agent issues a hold order.
        stop_on_winner: Stop early when a winner is detected.
        temperature: Softmax temperature to apply when sampling from the SL policy.
    """

    weights_path = Path(weights_path)
    if not weights_path.is_file():
        raise FileNotFoundError(
            "Could not find supervised-learning parameters at "
            f"{weights_path}. Download DeepMind's sl_params.npz (see diplomacy-main/README.md) "
            "and pass its full path via the weights_path argument."
        )

    state = standard_initial_state()
    base_rng = random.Random(seed)

    turkey = Power("Turkey")
    
    turkey_seed = base_rng.randint(0, 2**32 - 1)

    austria = Power("Austria")
    austria_seed = base_rng.randint(0, 2**32 - 1)


    # Use the DeepMind SL agent we just wrote
    turkey_agent = DeepMindSlAgent(
        power=turkey,
        sl_params_path=str(weights_path),
        rng_seed=turkey_seed,
        temperature=temperature,
    )

<<<<<<< HEAD
    # # All agents as before (Turkey uses DM agent, rest random):
    # agents: Dict[Power, Agent] = {}
    # for power in sorted(state.powers, key=str):
    #     if power == turkey:
    #         agents[power] = turkey_agent
    #         continue
    #     agent_seed = base_rng.randint(0, 2**32 - 1)
    #     agents[power] = RandomAgent(
    #         power,
    #         hold_probability=hold_probability,
    #         rng=random.Random(agent_seed),
    #     )

    # All agents are DeepMindSlAgent now:
    agents: Dict[Power, Agent] = {}
    for power in sorted(state.powers, key=str):
=======
    austria_agent = DeepMindSlAgent(
        power=austria,
        sl_params_path=str(weights_path),
        rng_seed=austria_seed,
        temperature=temperature
    )



    agents: Dict[Power, Agent] = {}
    for power in sorted(state.powers, key=str):
        if power == turkey:
            agents[power] = turkey_agent
            continue
        if power == austria:
            agents[power] = austria_agent
            continue
>>>>>>> efdfc948
        agent_seed = base_rng.randint(0, 2**32 - 1)
        agents[power] = DeepMindSlAgent(
            power=power,
            sl_params_path=str(weights_path),
            rng_seed=agent_seed,
            temperature=temperature,
        )

    states, titles, orders_history = run_rounds_with_agents(
        state,
        agents,
        rounds,
        title_prefix="Standard Board After Round {round}",
        stop_on_winner=stop_on_winner,
    )

    for round_index, orders in enumerate(orders_history, start=1):
        print(f"\nRound {round_index} orders:")
        for line in _format_orders_with_actions(orders):
            print(line)

    winner = states[-1].winner
    if winner is not None:
        print(f"\nWinner detected: {winner} controls a majority of supply centers.")
    elif stop_on_winner:
        print("\nNo winner within the configured round limit.")

    if visualize:
        interactive_visualize_state_mesh(states, titles)


def demo_run_mesh_with_random_orders(rounds: int = 3):
    state = demo_state_mesh()
    states = [state]
    titles = ["Initial 5x3 Mesh Map"]

    toward = {"1": "7", "5": "9", "11": "12", "15": "14", "8": "8"}

    for r in range(1, rounds + 1):
        orders: List[Order] = []
        for loc, unit in list(state.units.items()):
            if unit.power == Power("Red"):
                orders.append(hold(unit))
                continue
            dest = toward.get(loc)
            if dest and dest in state.legal_moves_from(loc):
                orders.append(move(unit, dest))
            else:
                orders.append(hold(unit))

        print(f"\nRound {r} orders:")
        for line in _format_orders_with_actions(orders):
            print(line)
        state, _ = Adjudicator(state).resolve(orders)
        states.append(state)
        titles.append(f"After Round {r} – 5x3 Mesh Map")

    interactive_visualize_state_mesh(states, titles)


def demo_run_mesh_with_random_agents(
    rounds: int = 500,
    *,
    seed: Optional[int] = None,
    hold_probability: float = 0.2,
) -> None:
    state = demo_state_mesh()
    base_rng = random.Random(seed)

    agents: Dict[Power, Agent] = {}
    for power in sorted(state.powers, key=str):
        agent_seed = base_rng.randint(0, 2**32 - 1)
        agents[power] = RandomAgent(
            power,
            hold_probability=hold_probability,
            rng=random.Random(agent_seed),
        )

    states, titles, orders_history = run_rounds_with_agents(
        state,
        agents,
        rounds,
        title_prefix="After Round {round} – Random Agents on 5x3 Mesh",
        stop_on_winner=True,
    )

    for round_index, orders in enumerate(orders_history, start=1):
        print(f"\nRound {round_index} orders:")
        for line in _format_orders_with_actions(orders):
            print(line)

    winner = states[-1].winner
    if winner is not None:
        print(f"\nWinner detected: {winner} controls a majority of supply centers.")
    else:
        print("\nNo winner within the configured round limit.")

    interactive_visualize_state_mesh(states, titles)


__all__ = [
    "simulate_two_power_cooperation",
    "simulate_fleet_coast_movements",
    "print_two_power_cooperation_report",
    "print_fleet_coast_demo_report",
    "print_standard_board_demo",
    "visualize_fleet_coast_demo",
    "visualize_standard_board",
    "interactive_visualize_standard_board",
    "run_standard_board_with_random_england",
    "run_standard_board_with_random_agents",
    "run_standard_board_with_deepmind_turkey",
    "demo_run_mesh_with_random_orders",
    "demo_run_mesh_with_random_agents",
]


if __name__ == "__main__":
<<<<<<< HEAD
    default_weights = Path("data/fppi2_params.npz")
=======
    default_weights = Path("data/sl_params.npz")
>>>>>>> efdfc948
    if not default_weights.is_file():
        raise SystemExit(
            "Default weights expected at "
            f"{default_weights}. Download DeepMind's sl_params.npz (see diplomacy-main/README.md) "
            "and place it there, or call run_standard_board_with_deepmind_turkey with the correct path."
        )

    run_standard_board_with_deepmind_turkey(
        weights_path=default_weights,
        rounds=200,
        visualize=True,
        seed=123,
    )<|MERGE_RESOLUTION|>--- conflicted
+++ resolved
@@ -390,24 +390,6 @@
         temperature=temperature,
     )
 
-<<<<<<< HEAD
-    # # All agents as before (Turkey uses DM agent, rest random):
-    # agents: Dict[Power, Agent] = {}
-    # for power in sorted(state.powers, key=str):
-    #     if power == turkey:
-    #         agents[power] = turkey_agent
-    #         continue
-    #     agent_seed = base_rng.randint(0, 2**32 - 1)
-    #     agents[power] = RandomAgent(
-    #         power,
-    #         hold_probability=hold_probability,
-    #         rng=random.Random(agent_seed),
-    #     )
-
-    # All agents are DeepMindSlAgent now:
-    agents: Dict[Power, Agent] = {}
-    for power in sorted(state.powers, key=str):
-=======
     austria_agent = DeepMindSlAgent(
         power=austria,
         sl_params_path=str(weights_path),
@@ -425,7 +407,6 @@
         if power == austria:
             agents[power] = austria_agent
             continue
->>>>>>> efdfc948
         agent_seed = base_rng.randint(0, 2**32 - 1)
         agents[power] = DeepMindSlAgent(
             power=power,
@@ -544,11 +525,7 @@
 
 
 if __name__ == "__main__":
-<<<<<<< HEAD
-    default_weights = Path("data/fppi2_params.npz")
-=======
     default_weights = Path("data/sl_params.npz")
->>>>>>> efdfc948
     if not default_weights.is_file():
         raise SystemExit(
             "Default weights expected at "
@@ -558,7 +535,7 @@
 
     run_standard_board_with_deepmind_turkey(
         weights_path=default_weights,
-        rounds=200,
+        rounds=20,
         visualize=True,
         seed=123,
     )